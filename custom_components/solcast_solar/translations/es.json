{
    "config": {
        "abort": {
            "internal_error": "Se produjo un error interno",
            "reauth_successful": "Nueva clave API aplicada exitosamente",
            "reconfigured": "Nueva configuración aplicada exitosamente",
            "single_instance_allowed": "Solo se permite una instancia de Solcast"
        },
        "error": {
            "api_duplicate": "Se especificó una clave API duplicada",
            "api_looks_like_site": "La clave API parece un ID de sitio",
            "limit_not_number": "El límite de API no es un número",
            "limit_one_or_greater": "El límite de API debe ser uno o mayor",
            "limit_too_many": "Se ingresaron más recuentos de límites de API que claves"
        },
        "step": {
            "reauth_confirm": {
                "data": {
                    "api_key": "Clave API (varios valores separados por comas)"
                },
                "description": "Clave API de cuenta Solcast"
            },
            "reconfigure_confirm": {
                "data": {
                    "api_key": "Clave API (varios valores separados por comas)",
                    "api_quota": "Límite de API (opcionalmente, separe con comas varios valores para cada clave)",
                    "auto_update": "Actualización automática"
                },
                "description": "Detalles de la cuenta Solcast\n\n(Si no se utiliza la actualización automática, se requiere una automatización; consulte la documentación de integración)"
            },
            "user": {
                "data": {
                    "api_key": "Clave API (varios valores separados por comas)",
                    "api_quota": "Límite de API (opcionalmente, separe con comas varios valores para cada clave)",
                    "auto_update": "Actualización automática"
                },
                "description": "Detalles de la cuenta Solcast\n\n(Si no se utiliza la actualización automática, se requiere una automatización; consulte la documentación de integración)"
            }
        }
    },
    "entity": {
        "select": {
            "estimate_mode": {
                "name": "Usar campo de pronóstico"
            }
        },
        "sensor": {
            "api_counter": {
                "name": "API utilizada"
            },
            "api_limit": {
                "name": "Límite de API"
            },
            "dampen": {
                "name": "Factores de amortiguación"
            },
            "forecast_custom_hours": {
                "name": "Pronóstico próximas X horas"
            },
            "forecast_next_hour": {
                "name": "Pronóstico de la próxima hora"
            },
            "forecast_remaining_today": {
                "name": "Pronóstico del tiempo restante para hoy"
            },
            "forecast_this_hour": {
                "name": "Pronosticar esta hora"
            },
            "hard_limit": {
                "name": "Conjunto de límites estrictos"
            },
            "hard_limit_api": {
                "name": "Conjunto de límites estrictos {api_key}"
            },
            "last_updated": {
                "name": "API encuestada por última vez"
            },
            "peak_w_time_today": {
                "name": "Hora pico hoy"
            },
            "peak_w_time_tomorrow": {
                "name": "Hora pico mañana"
            },
            "peak_w_today": {
                "name": "Pronóstico máximo hoy"
            },
            "peak_w_tomorrow": {
                "name": "Pronóstico máximo mañana"
            },
            "power_now": {
                "name": "Poder ahora"
            },
            "power_now_1hr": {
                "name": "Poder en 1 hora"
            },
            "power_now_30m": {
                "name": "Energía en 30 minutos"
            },
            "total_kwh_forecast_d10": {
                "name": "Pronóstico día 10"
            },
            "total_kwh_forecast_d11": {
                "name": "Pronóstico día 11"
            },
            "total_kwh_forecast_d12": {
                "name": "Pronóstico día 12"
            },
            "total_kwh_forecast_d13": {
                "name": "Pronóstico día 13"
            },
            "total_kwh_forecast_d3": {
                "name": "Pronóstico día 3"
            },
            "total_kwh_forecast_d4": {
                "name": "Pronóstico día 4"
            },
            "total_kwh_forecast_d5": {
                "name": "Pronóstico día 5"
            },
            "total_kwh_forecast_d6": {
                "name": "Pronóstico día 6"
            },
            "total_kwh_forecast_d7": {
                "name": "Pronóstico día 7"
            },
            "total_kwh_forecast_d8": {
                "name": "Pronóstico día 8"
            },
            "total_kwh_forecast_d9": {
                "name": "Pronóstico día 9"
            },
            "total_kwh_forecast_today": {
                "name": "Pronóstico hoy"
            },
            "total_kwh_forecast_tomorrow": {
                "name": "Pronóstico mañana"
            }
        }
    },
    "exceptions": {
        "actuals_not_enabled": {
            "message": "La adquisición de valores reales estimados no está habilitada."
        },
        "auto_use_force": {
            "message": "La actualización automática está habilitada, ignorando el evento de servicio para la actualización del pronóstico, use Forzar actualización en su lugar."
        },
        "auto_use_normal": {
            "message": "La actualización automática no está habilitada, se ignora el evento de servicio para forzar la actualización del pronóstico; utilice Actualizar en su lugar."
        },
        "damp_auto_enabled": {
            "message": "La amortiguación automática está habilitada, no se establecen factores de amortiguación manuales."
        },
        "damp_count_not_correct": {
            "message": "No hay 24 o 48 números separados por comas entre 0.0 y 1.0."
        },
        "damp_error_parsing": {
            "message": "Error al analizar el factor de amortiguación en números separados por comas."
        },
        "damp_no_all_24": {
            "message": "No se permite especificar un sitio de 'all' con 24 factores, elimine el sitio de la solicitud."
        },
        "damp_no_factors": {
            "message": "Sin factores de amortiguación, debe ser una lista de números separados por comas entre 0.0 y 1.0."
        },
        "damp_not_for_site": {
            "message": "La amortiguación del sitio no está configurada para {site}."
        },
        "damp_not_site": {
            "message": "No es un sitio configurado."
        },
        "damp_outside_range": {
            "message": "Valor del factor de amortiguamiento presente que no está entre 0.0 y 1.0."
        },
        "damp_use_all": {
            "message": "La amortiguación del sitio no está configurada para {site}, 'all' es el único parámetro de sitio disponible para la llamada de servicio."
        },
        "hard_empty": {
            "message": "Valor límite duro vacío."
        },
        "hard_not_positive_number": {
            "message": "El valor límite duro no es un número positivo."
        },
        "hard_too_many": {
            "message": "Se especifican más límites estrictos que claves API."
        },
        "init_cannot_get_sites": {
            "message": "No se pudieron recuperar los datos del sitio."
        },
        "init_cannot_get_sites_cache_invalid": {
            "message": "No se pudieron recuperar los datos del sitio y el caché no es válido."
        },
        "init_incompatible": {
            "message": "Los datos almacenados en caché de `config/solcast.json` son incompatibles. Elimínelos."
        },
        "init_key_invalid": {
            "message": "La clave API no es válida."
        },
        "init_no_sites": {
            "message": "No se encontraron sitios para la clave API."
        },
        "init_unknown": {
            "message": "Excepción al cargar datos del sitio."
        },
        "init_usage_corrupt": {
            "message": "Los datos de uso están corruptos, verifique o elimine `config/solcast-usage.json`."
        },
        "integration_not_loaded": {
            "message": "Integración no cargada, no se realiza acción."
        },
        "remove_cache_failed": {
            "message": "Error al borrar todos los datos de Solcast."
        }
    },
    "issues": {
        "api_unavailable": {
            "description": "La API de Solcast ha informado repetidamente el estado `429 / Inténtelo de nuevo más tarde` durante una actualización.\n\n* No intente solucionar esta situación.\n* No cambie su clave API.\n* Evite reiniciar la integración\n* Esto no es un problema de integración y se resolverá por sí solo. No cambies nada.\n\n(Para suprimir este problema, cree una opción de configuración avanzada api_raise_issue y configúrela en false.)",
            "title": "Solcast API temporalmente no disponible"
        },
        "records_missing": {
<<<<<<< HEAD
            "description": "Faltan datos de pronóstico futuro, lo cual es inesperado porque la actualización automática está habilitada.",
            "title": "Faltan previsiones de futuro"
=======
            "title": "Faltan previsiones de futuro",
            "description": "Faltan los datos de pronóstico futuro, lo cual es inesperado porque la actualización automática está activada. Investiga la causa examinando el registro de Home Assistant. Lee las preguntas frecuentes de solución de problemas antes de plantear un problema de integración."
>>>>>>> 97235cfd
        },
        "records_missing_fixable": {
            "fix_flow": {
                "abort": {
                    "reconfigured": "Nueva configuración aplicada exitosamente"
                },
                "step": {
                    "offer_auto": {
                        "data": {
                            "auto_update": "Actualización automática"
                        },
                        "description": "No se ha ejecutado una actualización automática de pronóstico. ¿Le gustaría habilitar la actualización automática? (Obtenga más información: {learn_more})",
                        "title": "Faltan previsiones de futuro"
                    }
                }
            },
            "title": "Faltan previsiones de futuro"
        },
        "records_missing_unfixable": {
            "description": "Faltan datos de pronóstico futuro, lo cual es inesperado. Verifique los registros.",
            "title": "Faltan previsiones de futuro"
        },
        "unusual_azimuth_northern": {
            "description": "El azimut del sitio {site} es inusual para la latitud de este tejado del hemisferio norte. ¿Debería ser {proposal} en lugar de {extant}? (Ignore el problema si el sitio está orientado hacia el norte).",
            "title": "Azimut inusual"
        },
        "unusual_azimuth_southern": {
            "description": "El acimut del sitio {site} es inusual para la latitud de este tejado del hemisferio sur. ¿Debería ser {proposal} en lugar de {extant}? (Ignore el problema si el sitio está orientado hacia el sur).",
            "title": "Azimut inusual"
        }
    },
    "options": {
        "abort": {
            "internal_error": "Se produjo un error interno",
            "reconfigured": "Nueva configuración aplicada exitosamente"
        },
        "error": {
            "actuals_not_enabled": "La adquisición de valores reales estimados no está habilitada",
            "actuals_without_get": "Los valores reales estimados no se pueden utilizar sin obtenerlos",
            "api_duplicate": "Se especificó una clave API duplicada",
            "api_looks_like_site": "La clave API parece un ID de sitio",
            "custom_invalid": "Sensor personalizado no entre 1 y 144",
            "dampen_without_actuals": "Se deben seleccionar los valores reales estimados para utilizar la amortiguación automática",
            "dampen_without_generation": "Se debe especificar al menos un sensor Wh/kWh/MWh de generación fotovoltaica para utilizar la amortiguación automática",
            "export_multiple_entities": "La entidad de exportación del sitio debe ser una sola entidad, no varias entidades",
            "export_no_entity": "La entidad de exportación del sitio debe ser especificada si se establece un límite de exportación del sitio",
            "hard_not_number": "El límite duro no es un número positivo",
            "hard_too_many": "Se introducen más límites duros que claves",
            "limit_not_number": "El límite de API no es un número",
            "limit_one_or_greater": "El límite de API debe ser uno o mayor",
            "limit_too_many": "Se ingresaron más recuentos de límites de API que claves"
        },
        "step": {
            "dampen": {
                "data": {
                    "damp00": "00:00",
                    "damp01": "01:00",
                    "damp02": "02:00",
                    "damp03": "03:00",
                    "damp04": "04:00",
                    "damp05": "05:00",
                    "damp06": "06:00",
                    "damp07": "07:00",
                    "damp08": "08:00",
                    "damp09": "09:00",
                    "damp10": "10:00",
                    "damp11": "11:00",
                    "damp12": "12:00",
                    "damp13": "13:00",
                    "damp14": "14:00",
                    "damp15": "15:00",
                    "damp16": "16:00",
                    "damp17": "17:00",
                    "damp18": "18:00",
                    "damp19": "19:00",
                    "damp20": "20:00",
                    "damp21": "21:00",
                    "damp22": "22:00",
                    "damp23": "23:00"
                },
                "description": "Modificar el factor de amortiguación horario"
            },
            "init": {
                "data": {
                    "api_key": "Clave API (varios valores separados por comas)",
                    "api_quota": "Límite de API (opcionalmente, separe con comas varios valores para cada clave)",
                    "attr_brk_detailed": "Habilitar el desglose del sitio para los atributos de detalle por media hora o por hora (estos no se guardarán en los atributos de estado de la base de datos)",
                    "attr_brk_estimate": "Habilitar la estimación de 50 atributos de sensor",
                    "attr_brk_estimate10": "Habilitar la estimación de 10 atributos de sensor",
                    "attr_brk_estimate90": "Habilitar la estimación de 90 atributos de sensor",
                    "attr_brk_halfhourly": "Habilitar atributos de detalle de pronóstico cada media hora",
                    "attr_brk_hourly": "Habilitar atributos de detalle por hora del pronóstico",
                    "attr_brk_site": "Habilitar atributos de sensor de avería del sitio",
                    "auto_dampen": "Auto-dampen (requiere valores reales estimados y una entidad de generación PV, ver documentación de integración)",
                    "auto_update": "Actualización automática (si no hay actualización automática, se debe utilizar una automatización en su lugar)",
                    "config_damp": "Modificar los factores de amortiguación por hora (después de hacer clic en enviar)",
                    "customhoursensor": "Sensor personalizado para las próximas X horas (mín.=1, máx.=144)",
                    "exclude_sites": "Sitio(s) a excluir del panel de energía y de los totales de los sensores",
                    "generation_entities": "Entidad/entidades de generación fotovoltaica para amortiguación automatizada (Wh/kWh/MWh, aumento total)",
                    "get_actuals": "Valores reales estimados actualizados a medianoche (ver documentación de integración, utiliza una llamada API por sitio por día, por lo que se necesita un límite API reducido con esta opción habilitada)",
                    "hard_limit_api": "Límite máximo del inversor en kW (consulte la documentación de integración)",
                    "key_estimate": "Probabilidad de pronóstico preferida para usar con sensores",
                    "site_damp": "La amortiguación granular está configurada: desmarque para volver a la amortiguación horaria general",
                    "site_export_entity": "Entidad de exportación de sitio opcional para amortiguación automatizada (Wh/kWh/MWh, aumento total)",
                    "site_export_limit": "Límite de exportación de sitio si se especifica la exportación de sitio (kW)",
                    "use_actuals": "Historial de pronósticos para mostrar en el panel de energía"
                },
                "description": "Opciones de configuración de Solcast"
            }
        }
    },
    "selector": {
        "auto_update": {
            "options": {
                "0": "No hay actualización automática de previsiones",
                "1": "Actualización automática de previsiones desde el amanecer hasta el atardecer",
                "2": "Actualización automática de previsiones durante 24 horas"
            }
        },
        "energy_history": {
            "options": {
                "0": "Previsiones",
                "1": "Odhadované skutočnosti",
                "2": "Zjemnené odhadované skutočnosti"
            }
        },
        "key_estimate": {
            "options": {
                "estimate": "Generación media esperada (estimate)",
                "estimate10": "Generación esperada del percentil 10 (extremo inferior de los resultados posibles, estimate10)",
                "estimate90": "Generación esperada del percentil 90 (extremo superior de los resultados posibles, estimate90)"
            }
        }
    },
    "services": {
        "clear_all_solcast_data": {
            "description": "Elimina el archivo solcast.json para eliminar todos los datos actuales del sitio solcast.",
            "name": "Borrar todos los datos guardados de Solcast"
        },
        "force_update_estimates": {
            "description": "Force obtiene los últimos datos reales estimados de Solcast.",
            "name": "Forzar actualización de datos reales estimados"
        },
        "force_update_forecasts": {
            "description": "Obtiene a la fuerza los últimos datos de pronóstico de Solcast.",
            "name": "Forzar actualización"
        },
        "get_dampening": {
            "description": "Obtenga los factores de amortiguación del pronóstico.",
            "fields": {
                "site": {
                    "description": "Sitio opcional para obtener amortiguación. (Nota: no funcionará si la amortiguación granular no está habilitada).",
                    "name": "ID del sitio"
                }
            },
            "name": "Obtener pronósticos de amortiguación"
        },
        "query_estimate_data": {
            "description": "Devuelve un conjunto de datos para una consulta determinada.",
            "fields": {
                "end_date_time": {
                    "description": "Consulta de datos de eventos reales estimados hasta la fecha y hora.",
                    "name": "Fecha de finalización y hora"
                },
                "start_date_time": {
                    "description": "Consulta de datos de eventos reales estimados a partir de la fecha y hora.",
                    "name": "Fecha de inicio y hora"
                }
            },
            "name": "Consulta de datos reales estimados"
        },
        "query_forecast_data": {
            "description": "Devuelve un conjunto de datos para una consulta determinada.",
            "fields": {
                "end_date_time": {
                    "description": "Consulta de datos de previsión de eventos actualizados en tiempo real.",
                    "name": "Fecha de finalización hora"
                },
                "site": {
                    "description": "Sitio opcional para recuperar el pronóstico de un sitio.",
                    "name": "ID del sitio"
                },
                "start_date_time": {
                    "description": "Consulta de datos de previsión de eventos a partir de fecha y hora.",
                    "name": "Fecha de inicio hora"
                },
                "undampened": {
                    "description": "Valor booleano opcional para recuperar el pronóstico no amortiguado",
                    "name": "Sin amortiguar"
                }
            },
            "name": "Consultar datos de previsión"
        },
        "remove_hard_limit": {
            "description": "Eliminar límite establecido.",
            "name": "Eliminar el límite estricto de previsión del inversor"
        },
        "set_dampening": {
            "description": "Establecer factores de amortiguación de pronóstico.",
            "fields": {
                "damp_factor": {
                    "description": "Cadena de valores de factor de amortiguación separados por comas (24 o 48 valores).",
                    "name": "Cuerda amortiguadora"
                },
                "site": {
                    "description": "Sitio opcional para configurar la amortiguación por sitio. (Nota: si se omite el sitio, se borra la amortiguación por sitio, a menos que haya 48 valores).",
                    "name": "ID del sitio"
                }
            },
            "name": "Los pronósticos se están atenuando"
        },
        "set_hard_limit": {
            "description": "Evitar que los valores previstos sean superiores a los que el inversor puede producir.",
            "fields": {
                "hard_limit": {
                    "description": "Establezca el valor máximo en vatios que puede producir el inversor.",
                    "name": "Valor límite en Watts"
                }
            },
            "name": "Establecer límite estricto de previsión del inversor"
        },
        "update_forecasts": {
            "description": "Obtiene los últimos datos de pronósticos de Solcast.",
            "name": "Actualizar"
        }
    },
    "system_health": {
        "info": {
            "can_reach_server": "Conexión al servidor Solcast"
        }
    }
}<|MERGE_RESOLUTION|>--- conflicted
+++ resolved
@@ -217,13 +217,8 @@
             "title": "Solcast API temporalmente no disponible"
         },
         "records_missing": {
-<<<<<<< HEAD
-            "description": "Faltan datos de pronóstico futuro, lo cual es inesperado porque la actualización automática está habilitada.",
-            "title": "Faltan previsiones de futuro"
-=======
             "title": "Faltan previsiones de futuro",
             "description": "Faltan los datos de pronóstico futuro, lo cual es inesperado porque la actualización automática está activada. Investiga la causa examinando el registro de Home Assistant. Lee las preguntas frecuentes de solución de problemas antes de plantear un problema de integración."
->>>>>>> 97235cfd
         },
         "records_missing_fixable": {
             "fix_flow": {
