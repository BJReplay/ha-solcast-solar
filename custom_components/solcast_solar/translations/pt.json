--- conflicted
+++ resolved
@@ -220,13 +220,8 @@
             "title": "API Solcast temporariamente indisponível"
         },
         "records_missing": {
-<<<<<<< HEAD
-            "description": "Dados de previsão futura em falta, o que é inesperado porque a atualização automática está ativada.",
-            "title": "Previsões futuras em falta"
-=======
             "title": "Previsões futuras em falta",
             "description": "Faltam dados da previsão futura, o que é inesperado porque a atualização automática está ativada. Investigue a causa examinando o registo do Home Assistant. Leia as perguntas frequentes de resolução de problemas antes de levantar um problema de integração."
->>>>>>> 97235cfd
         },
         "records_missing_fixable": {
             "fix_flow": {
