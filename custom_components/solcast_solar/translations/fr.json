--- conflicted
+++ resolved
@@ -220,13 +220,8 @@
             "title": "API Solcast temporairement indisponible"
         },
         "records_missing": {
-<<<<<<< HEAD
-            "description": "Les données de prévisions futures sont manquantes, ce qui est inattendu car la mise à jour automatique est activée.",
-            "title": "Prévisions manquantes"
-=======
             "title": "Prévisions manquantes",
             "description": "Les données de prévision future sont manquantes, ce qui est inattendu car la mise à jour automatique est activée. Examinez la cause en vérifiant le journal de Home Assistant. Lisez la FAQ de dépannage avant de signaler un problème d'intégration."
->>>>>>> 97235cfd
         },
         "records_missing_fixable": {
             "fix_flow": {
