--- conflicted
+++ resolved
@@ -1,461 +1,456 @@
-{
-    "config": {
-        "abort": {
-            "internal_error": "Si è verificato un errore interno",
-            "reauth_successful": "Nuova chiave API applicata con successo",
-            "reconfigured": "Nuova configurazione applicata con successo",
-            "single_instance_allowed": "È consentita una sola istanza di Solcast"
-        },
-        "error": {
-            "api_duplicate": "Chiave API duplicata specificata",
-            "api_looks_like_site": "La chiave API sembra un ID sito",
-            "limit_not_number": "Il limite API non è un numero",
-            "limit_one_or_greater": "Il limite API deve essere uno o superiore",
-            "limit_too_many": "Sono stati inseriti più conteggi dei limiti API rispetto alle chiavi"
-        },
-        "step": {
-            "reauth_confirm": {
-                "data": {
-                    "api_key": "Chiave API (opzionale: valori multipli separati da virgole)"
-                },
-                "description": "Chiave API dell'account Solcast"
-            },
-            "reconfigure_confirm": {
-                "data": {
-                    "api_key": "Chiave API (opzionale: valori multipli separati da virgole)",
-                    "api_quota": "Limite API (opzionale: valori multipli separati da virgola per ciascuna chiave)",
-                    "auto_update": "Aggiornamento automatico"
-                },
-                "description": "Dettagli dell'account Solcast\n\n(Se non si utilizza l'aggiornamento automatico, è necessaria un'automazione - consultare la documentazione dell'integrazione)"
-            },
-            "user": {
-                "data": {
-                    "api_key": "Chiave API (opzionale: valori multipli separati da virgole)",
-                    "api_quota": "Limite API (opzionale: valori multipli separati da virgola per ciascuna chiave)",
-                    "auto_update": "Aggiornamento automatico"
-                },
-                "description": "Dettagli dell'account Solcast\n\n(Se non si utilizza l'aggiornamento automatico, è necessaria un'automazione - consultare la documentazione dell'integrazione)"
-            }
-        }
-    },
-    "entity": {
-        "select": {
-            "estimate_mode": {
-                "name": "Usa il campo Previsione"
-            }
-        },
-        "sensor": {
-            "api_counter": {
-                "name": "API utilizzate"
-            },
-            "api_limit": {
-                "name": "Limite API"
-            },
-            "dampen": {
-                "name": "Smorzamento"
-            },
-            "forecast_custom_hours": {
-                "name": "Previsione per le prossime X ore"
-            },
-            "forecast_next_hour": {
-                "name": "Previsione per la prossima ora"
-            },
-            "forecast_remaining_today": {
-                "name": "Previsione rimanente per oggi"
-            },
-            "forecast_this_hour": {
-                "name": "Previsione per quest'ora"
-            },
-            "hard_limit": {
-                "name": "Limite rigido impostato"
-            },
-            "hard_limit_api": {
-                "name": "Limite rigido impostato {api_key}"
-            },
-            "last_updated": {
-                "name": "Ultimo polling API"
-            },
-            "peak_w_time_today": {
-                "name": "Orario del picco per oggi"
-            },
-            "peak_w_time_tomorrow": {
-                "name": "Orario del picco per domani"
-            },
-            "peak_w_today": {
-                "name": "Picco di previsione per oggi"
-            },
-            "peak_w_tomorrow": {
-                "name": "Picco di previsione per domani"
-            },
-            "power_now": {
-                "name": "Potenza attuale"
-            },
-            "power_now_1hr": {
-                "name": "Potenza tra 1 ora"
-            },
-            "power_now_30m": {
-                "name": "Potenza tra 30 minuti"
-            },
-            "total_kwh_forecast_d10": {
-                "name": "Previsione per il giorno 10"
-            },
-            "total_kwh_forecast_d11": {
-                "name": "Previsione per il giorno 11"
-            },
-            "total_kwh_forecast_d12": {
-                "name": "Previsione per il giorno 12"
-            },
-            "total_kwh_forecast_d13": {
-                "name": "Previsione per il giorno 13"
-            },
-            "total_kwh_forecast_d3": {
-                "name": "Previsione per il giorno 3"
-            },
-            "total_kwh_forecast_d4": {
-                "name": "Previsione per il giorno 4"
-            },
-            "total_kwh_forecast_d5": {
-                "name": "Previsione per il giorno 5"
-            },
-            "total_kwh_forecast_d6": {
-                "name": "Previsione per il giorno 6"
-            },
-            "total_kwh_forecast_d7": {
-                "name": "Previsione per il giorno 7"
-            },
-            "total_kwh_forecast_d8": {
-                "name": "Previsione per il giorno 8"
-            },
-            "total_kwh_forecast_d9": {
-                "name": "Previsione per il giorno 9"
-            },
-            "total_kwh_forecast_today": {
-                "name": "Previsione per oggi"
-            },
-            "total_kwh_forecast_tomorrow": {
-                "name": "Previsione per domani"
-            }
-        }
-    },
-    "exceptions": {
-        "actuals_not_enabled": {
-            "message": "L'acquisizione dei dati effettivi stimati non è abilitata."
-        },
-        "auto_use_force": {
-            "message": "L'aggiornamento automatico è abilitato, ignorando l'evento di servizio per l'aggiornamento delle previsioni, utilizzare invece Aggiornamento forzato."
-        },
-        "auto_use_normal": {
-            "message": "L'aggiornamento automatico non è abilitato, ignorando l'evento di servizio per l'aggiornamento forzato delle previsioni, utilizzare invece Aggiornamento."
-        },
-        "damp_auto_enabled": {
-            "message": "È abilitato lo smorzamento automatico, senza impostare manualmente i fattori di smorzamento."
-        },
-        "damp_count_not_correct": {
-            "message": "Non ci sono 24 o 48 numeri separati da virgola tra 0.0 e 1.0."
-        },
-        "damp_error_parsing": {
-            "message": "Errore durante l'analisi dei numeri di fattori di smorzamento separati da virgola."
-        },
-        "damp_no_all_24": {
-            "message": "La specifica di un sito 'all' non è consentita con 24 fattori, rimuovere il sito dalla richiesta."
-        },
-        "damp_no_factors": {
-            "message": "Nessun fattore di smorzamento, deve essere un elenco di numeri separati da virgola tra 0.0 e 1.0."
-        },
-        "damp_not_for_site": {
-            "message": "Lo smorzamento del sito non è impostato per {site}."
-        },
-        "damp_not_site": {
-            "message": "Sito non configurato."
-        },
-        "damp_outside_range": {
-            "message": "Valore del fattore di smorzamento presente che non è compreso tra 0.0 e 1.0."
-        },
-        "damp_use_all": {
-            "message": "Lo smorzamento del sito non è impostato per {site}, 'all' è l'unico parametro del sito disponibile per la chiamata al servizio."
-        },
-        "hard_empty": {
-            "message": "Valore del limite rigido vuoto."
-        },
-        "hard_not_positive_number": {
-            "message": "Il valore del limite rigido non è un numero positivo."
-        },
-        "hard_too_many": {
-            "message": "Sono specificati più limiti rigidi di quante siano le chiavi API."
-        },
-        "init_cannot_get_sites": {
-            "message": "Impossibile recuperare i dati dei siti."
-        },
-        "init_cannot_get_sites_cache_invalid": {
-            "message": "Impossibile recuperare i dati dei siti e la cache non è valida."
-        },
-        "init_incompatible": {
-            "message": "Dati `config/solcast.json` memorizzati nella cache incompatibili. Eliminarli."
-        },
-        "init_key_invalid": {
-            "message": "La chiave API non è valida."
-        },
-        "init_no_sites": {
-            "message": "Nessun sito trovato per la chiave API."
-        },
-        "init_unknown": {
-            "message": "Eccezione durante il caricamento dei dati dei siti."
-        },
-        "init_usage_corrupt": {
-            "message": "I dati di utilizzo sono corrotti, controllare o eliminare `config/solcast-usage.json`."
-        },
-        "integration_not_loaded": {
-            "message": "Integrazione non caricata, nessuna azione eseguita."
-        },
-        "integration_prior_crash": {
-            "message": "L'integrazione non è riuscita a caricarsi in precedenza, si riprova dopo un ritardo."
-        },
-        "remove_cache_failed": {
-            "message": "Eliminazione di tutti i dati Solcast non riuscita."
-        }
-    },
-    "issues": {
-        "api_unavailable": {
-            "description": "L'API Solcast ha segnalato ripetutamente lo stato `429 / Riprova più tardi` durante un aggiornamento.\n\n* Non tentare di risolvere questa situazione.\n* Non modificare la chiave API.\n* Evita di riavviare l'integrazione\n* Non è un problema di integrazione e si risolverà da solo. Non cambiare nulla.\n\n(Per sopprimere questo problema, crea un'opzione di configurazione avanzata api_raise_issue e impostala su false.)",
-            "title": "API Solcast temporaneamente non disponibile"
-        },
-        "records_missing": {
-<<<<<<< HEAD
-            "description": "I dati delle previsioni future sono mancanti, il che è inaspettato perché l'aggiornamento automatico è abilitato.",
-            "title": "Previsioni future mancanti"
-=======
-            "title": "Previsioni future mancanti",
-            "description": "I dati delle previsioni future mancano, il che è inaspettato perché l'aggiornamento automatico è attivato. Indaga sulla causa esaminando il registro di Home Assistant. Leggi le FAQ sulla risoluzione dei problemi prima di segnalare un problema di integrazione."
->>>>>>> 97235cfd
-        },
-        "records_missing_fixable": {
-            "fix_flow": {
-                "abort": {
-                    "reconfigured": "Nuova configurazione applicata con successo"
-                },
-                "step": {
-                    "offer_auto": {
-                        "data": {
-                            "auto_update": "Aggiornamento automatico"
-                        },
-                        "description": "Un'automazione di aggiornamento delle previsioni non è stata eseguita. Vuoi abilitare l'aggiornamento automatico? (Ulteriori informazioni: {learn_more})",
-                        "title": "Previsioni future mancanti"
-                    }
-                }
-            },
-            "title": "Previsioni future mancanti"
-        },
-        "records_missing_unfixable": {
-            "description": "I dati delle previsioni future sono mancanti, il che è inaspettato. Controllare i registri.",
-            "title": "Previsioni future mancanti"
-        },
-        "unusual_azimuth_northern": {
-            "description": "L'azimut del sito {site} è insolito per la latitudine di questo tetto dell'emisfero settentrionale. Dovrebbe essere {proposal} invece di {extant}? (Ignorate il problema se il sito è rivolto verso nord.)",
-            "title": "Azimut insolito"
-        },
-        "unusual_azimuth_southern": {
-            "description": "L'azimut del sito {site} è insolito per la latitudine di questo tetto dell'emisfero australe. Dovrebbe essere {proposal} invece di {extant}? (Ignorate il problema se il sito è esposto a sud.)",
-            "title": "Azimut insolito"
-        }
-    },
-    "options": {
-        "abort": {
-            "internal_error": "Si è verificato un errore interno",
-            "reconfigured": "Nuova configurazione applicata con successo"
-        },
-        "error": {
-            "actuals_not_enabled": "L'acquisizione dei dati effettivi stimati non è abilitata",
-            "actuals_without_get": "I valori effettivi stimati non possono essere utilizzati senza ottenerli",
-            "api_duplicate": "Chiave API duplicata specificata",
-            "api_looks_like_site": "La chiave API sembra un ID sito",
-            "custom_invalid": "Sensore personalizzato non compreso tra 1 e 144",
-            "dampen_without_actuals": "Per utilizzare l'auto-smorzamento è necessario selezionare i valori effettivi stimati",
-            "dampen_without_generation": "È necessario specificare almeno un sensore Wh/kWh/MWh di generazione fotovoltaica per utilizzare l'auto-smorzamento",
-            "export_multiple_entities": "Il sito di esportazione deve essere una sola entità, non più entità",
-            "export_no_entity": "Il sito di esportazione deve essere specificato se è impostato un limite di esportazione del sito",
-            "hard_not_number": "Il limite massimo non è un numero positivo",
-            "hard_too_many": "Sono stati inseriti più limiti rigidi che chiavi",
-            "limit_not_number": "Il limite API non è un numero",
-            "limit_one_or_greater": "Il limite API deve essere uno o superiore",
-            "limit_too_many": "Sono stati inseriti più conteggi dei limiti API rispetto alle chiavi"
-        },
-        "step": {
-            "dampen": {
-                "data": {
-                    "damp00": "00:00",
-                    "damp01": "01:00",
-                    "damp02": "02:00",
-                    "damp03": "03:00",
-                    "damp04": "04:00",
-                    "damp05": "05:00",
-                    "damp06": "06:00",
-                    "damp07": "07:00",
-                    "damp08": "08:00",
-                    "damp09": "09:00",
-                    "damp10": "10:00",
-                    "damp11": "11:00",
-                    "damp12": "12:00",
-                    "damp13": "13:00",
-                    "damp14": "14:00",
-                    "damp15": "15:00",
-                    "damp16": "16:00",
-                    "damp17": "17:00",
-                    "damp18": "18:00",
-                    "damp19": "19:00",
-                    "damp20": "20:00",
-                    "damp21": "21:00",
-                    "damp22": "22:00",
-                    "damp23": "23:00"
-                },
-                "description": "Modifica il fattore di smorzamento orario"
-            },
-            "init": {
-                "data": {
-                    "api_key": "Chiave API (valori multipli separati da virgola)",
-                    "api_quota": "Limite API (opzionalmente valori multipli separati da virgola per ciascuna chiave)",
-                    "attr_brk_detailed": "Abilita la suddivisione del sito per gli attributi di dettaglio semiorari/orari (questi non verranno salvati negli attributi di stato del database)",
-                    "attr_brk_estimate": "Abilita gli attributi del sensore di stima 50",
-                    "attr_brk_estimate10": "Abilita gli attributi del sensore di stima 10",
-                    "attr_brk_estimate90": "Abilita gli attributi del sensore di stima 90",
-                    "attr_brk_halfhourly": "Abilita gli attributi di dettaglio semiorari delle previsioni",
-                    "attr_brk_hourly": "Abilita gli attributi di dettaglio orari delle previsioni",
-                    "attr_brk_site": "Abilita gli attributi del sensore di suddivisione del sito",
-                    "auto_dampen": "Auto-dampen (richiede valori reali stimati e entità di generazione fotovoltaica, vedere la documentazione dell'integrazione)",
-                    "auto_update": "Aggiornamento automatico (se non è presente l'aggiornamento automatico, è necessario utilizzare un'automazione)",
-                    "config_damp": "Modifica i fattori di smorzamento orari (dopo aver cliccato su invia)",
-                    "customhoursensor": "Sensore personalizzato per le prossime X ore (min=1, max=144)",
-                    "exclude_sites": "Sito/i da escludere dal dashboard Energia e dai totali dei sensori",
-                    "generation_entities": "Entità/entità di generazione fotovoltaica per smorzamento automatico (Wh/kWh/MWh, aumento totale)",
-                    "get_actuals": "Valori reali stimati aggiornati a mezzanotte (vedere la documentazione dell'integrazione, utilizza una chiamata API per sito al giorno, quindi è necessario un limite API ridotto con questa opzione abilitata)",
-                    "hard_limit_api": "Limite rigido dell'inverter in kW (vedere la documentazione dell'integrazione)",
-                    "key_estimate": "Probabilità di previsione preferita da utilizzare per i sensori",
-                    "site_damp": "Lo smorzamento granulare è impostato: Cancella per ripristinare lo smorzamento orario generale",
-                    "site_export_entity": "Entità di esportazione del sito opzionale per smorzamento automatico (Wh/kWh/MWh, aumento totale)",
-                    "site_export_limit": "Limite di esportazione del sito se l'esportazione del sito è specificata (kW)",
-                    "use_actuals": "Storia delle previsioni da mostrare sul dashboard Energia"
-                },
-                "description": "Opzioni di configurazione di Solcast"
-            }
-        }
-    },
-    "selector": {
-        "auto_update": {
-            "options": {
-                "0": "Nessun aggiornamento automatico delle previsioni",
-                "1": "Aggiornamento automatico delle previsioni dall'alba al tramonto",
-                "2": "Aggiornamento automatico delle previsioni per 24 ore"
-            }
-        },
-        "energy_history": {
-            "options": {
-                "0": "Previsioni",
-                "1": "Reali stimati",
-                "2": "Reali stimati attenuati"
-            }
-        },
-        "key_estimate": {
-            "options": {
-                "estimate": "Generazione prevista mediana (stima)",
-                "estimate10": "Generazione prevista del 10° percentile (estremità inferiore dei possibili risultati, stima10)",
-                "estimate90": "Generazione prevista del 90° percentile (estremità superiore dei possibili risultati, stima90)"
-            }
-        }
-    },
-    "services": {
-        "clear_all_solcast_data": {
-            "description": "Elimina il file solcast.json per rimuovere tutti i dati del sito Solcast correnti.",
-            "name": "Cancella tutti i dati Solcast salvati"
-        },
-        "force_update_estimates": {
-            "description": "Forza il recupero dei più recenti dati reali stimati da Solcast.",
-            "name": "Forza l'aggiornamento dei valori effettivi stimati"
-        },
-        "force_update_forecasts": {
-            "description": "Recupera forzatamente gli ultimi dati delle previsioni da Solcast.",
-            "name": "Aggiornamento forzato"
-        },
-        "get_dampening": {
-            "description": "Ottieni i fattori di smorzamento delle previsioni.",
-            "fields": {
-                "site": {
-                    "description": "Sito opzionale per ottenere lo smorzamento. (Nota: non funzionerà se lo smorzamento granulare non è abilitato.)",
-                    "name": "ID sito"
-                }
-            },
-            "name": "Ottieni smorzamento delle previsioni"
-        },
-        "query_estimate_data": {
-            "description": "Restituisce un set di dati per una determinata query.",
-            "fields": {
-                "end_date_time": {
-                    "description": "Interroga gli eventi di dati reali stimati fino all'ora della data.",
-                    "name": "Ora della data di fine"
-                },
-                "start_date_time": {
-                    "description": "Interroga gli eventi di dati reali stimati a partire dalla data e dall'ora.",
-                    "name": "Ora della data di inizio"
-                }
-            },
-            "name": "Interroga i dati reali stimati"
-        },
-        "query_forecast_data": {
-            "description": "Restituisce un set di dati per una determinata query.",
-            "fields": {
-                "end_date_time": {
-                    "description": "Interroga gli eventi dei dati di previsione fino all'ora della data.",
-                    "name": "Ora della data di fine"
-                },
-                "site": {
-                    "description": "Sito opzionale per recuperare la previsione di un sito",
-                    "name": "ID sito"
-                },
-                "start_date_time": {
-                    "description": "Interroga gli eventi dei dati di previsione dall'ora della data.",
-                    "name": "Ora della data di inizio"
-                },
-                "undampened": {
-                    "description": "Booleano opzionale per recuperare la previsione non smorzata",
-                    "name": "Non smorzato"
-                }
-            },
-            "name": "Interroga i dati delle previsioni"
-        },
-        "remove_hard_limit": {
-            "description": "Rimuovi il limite impostato.",
-            "name": "Rimuovi il limite rigido delle previsioni dell'inverter"
-        },
-        "set_dampening": {
-            "description": "Imposta i fattori di smorzamento delle previsioni.",
-            "fields": {
-                "damp_factor": {
-                    "description": "Stringa di valori del fattore di smorzamento separati da virgola (24 o 48 valori).",
-                    "name": "Stringa di smorzamento"
-                },
-                "site": {
-                    "description": "Sito opzionale per impostare lo smorzamento per sito. (Nota: l'omissione del sito cancella lo smorzamento per sito a meno che non siano presenti 48 valori.)",
-                    "name": "ID sito"
-                }
-            },
-            "name": "Imposta lo smorzamento delle previsioni"
-        },
-        "set_hard_limit": {
-            "description": "Impedisci che i valori di previsione siano superiori a quelli che l'inverter può produrre.",
-            "fields": {
-                "hard_limit": {
-                    "description": "Imposta il valore massimo in Watt che l'inverter può produrre.",
-                    "name": "Valore limite in Watt"
-                }
-            },
-            "name": "Imposta il limite rigido delle previsioni dell'inverter"
-        },
-        "update_forecasts": {
-            "description": "Recupera gli ultimi dati delle previsioni da Solcast.",
-            "name": "Aggiorna"
-        }
-    },
-    "system_health": {
-        "info": {
-            "can_reach_server": "Connessione al server Solcast"
-        }
-    }
+{
+    "config": {
+        "abort": {
+            "internal_error": "Si è verificato un errore interno",
+            "reauth_successful": "Nuova chiave API applicata con successo",
+            "reconfigured": "Nuova configurazione applicata con successo",
+            "single_instance_allowed": "È consentita una sola istanza di Solcast"
+        },
+        "error": {
+            "api_duplicate": "Chiave API duplicata specificata",
+            "api_looks_like_site": "La chiave API sembra un ID sito",
+            "limit_not_number": "Il limite API non è un numero",
+            "limit_one_or_greater": "Il limite API deve essere uno o superiore",
+            "limit_too_many": "Sono stati inseriti più conteggi dei limiti API rispetto alle chiavi"
+        },
+        "step": {
+            "reauth_confirm": {
+                "data": {
+                    "api_key": "Chiave API (opzionale: valori multipli separati da virgole)"
+                },
+                "description": "Chiave API dell'account Solcast"
+            },
+            "reconfigure_confirm": {
+                "data": {
+                    "api_key": "Chiave API (opzionale: valori multipli separati da virgole)",
+                    "api_quota": "Limite API (opzionale: valori multipli separati da virgola per ciascuna chiave)",
+                    "auto_update": "Aggiornamento automatico"
+                },
+                "description": "Dettagli dell'account Solcast\n\n(Se non si utilizza l'aggiornamento automatico, è necessaria un'automazione - consultare la documentazione dell'integrazione)"
+            },
+            "user": {
+                "data": {
+                    "api_key": "Chiave API (opzionale: valori multipli separati da virgole)",
+                    "api_quota": "Limite API (opzionale: valori multipli separati da virgola per ciascuna chiave)",
+                    "auto_update": "Aggiornamento automatico"
+                },
+                "description": "Dettagli dell'account Solcast\n\n(Se non si utilizza l'aggiornamento automatico, è necessaria un'automazione - consultare la documentazione dell'integrazione)"
+            }
+        }
+    },
+    "entity": {
+        "select": {
+            "estimate_mode": {
+                "name": "Usa il campo Previsione"
+            }
+        },
+        "sensor": {
+            "api_counter": {
+                "name": "API utilizzate"
+            },
+            "api_limit": {
+                "name": "Limite API"
+            },
+            "dampen": {
+                "name": "Smorzamento"
+            },
+            "forecast_custom_hours": {
+                "name": "Previsione per le prossime X ore"
+            },
+            "forecast_next_hour": {
+                "name": "Previsione per la prossima ora"
+            },
+            "forecast_remaining_today": {
+                "name": "Previsione rimanente per oggi"
+            },
+            "forecast_this_hour": {
+                "name": "Previsione per quest'ora"
+            },
+            "hard_limit": {
+                "name": "Limite rigido impostato"
+            },
+            "hard_limit_api": {
+                "name": "Limite rigido impostato {api_key}"
+            },
+            "last_updated": {
+                "name": "Ultimo polling API"
+            },
+            "peak_w_time_today": {
+                "name": "Orario del picco per oggi"
+            },
+            "peak_w_time_tomorrow": {
+                "name": "Orario del picco per domani"
+            },
+            "peak_w_today": {
+                "name": "Picco di previsione per oggi"
+            },
+            "peak_w_tomorrow": {
+                "name": "Picco di previsione per domani"
+            },
+            "power_now": {
+                "name": "Potenza attuale"
+            },
+            "power_now_1hr": {
+                "name": "Potenza tra 1 ora"
+            },
+            "power_now_30m": {
+                "name": "Potenza tra 30 minuti"
+            },
+            "total_kwh_forecast_d10": {
+                "name": "Previsione per il giorno 10"
+            },
+            "total_kwh_forecast_d11": {
+                "name": "Previsione per il giorno 11"
+            },
+            "total_kwh_forecast_d12": {
+                "name": "Previsione per il giorno 12"
+            },
+            "total_kwh_forecast_d13": {
+                "name": "Previsione per il giorno 13"
+            },
+            "total_kwh_forecast_d3": {
+                "name": "Previsione per il giorno 3"
+            },
+            "total_kwh_forecast_d4": {
+                "name": "Previsione per il giorno 4"
+            },
+            "total_kwh_forecast_d5": {
+                "name": "Previsione per il giorno 5"
+            },
+            "total_kwh_forecast_d6": {
+                "name": "Previsione per il giorno 6"
+            },
+            "total_kwh_forecast_d7": {
+                "name": "Previsione per il giorno 7"
+            },
+            "total_kwh_forecast_d8": {
+                "name": "Previsione per il giorno 8"
+            },
+            "total_kwh_forecast_d9": {
+                "name": "Previsione per il giorno 9"
+            },
+            "total_kwh_forecast_today": {
+                "name": "Previsione per oggi"
+            },
+            "total_kwh_forecast_tomorrow": {
+                "name": "Previsione per domani"
+            }
+        }
+    },
+    "exceptions": {
+        "actuals_not_enabled": {
+            "message": "L'acquisizione dei dati effettivi stimati non è abilitata."
+        },
+        "auto_use_force": {
+            "message": "L'aggiornamento automatico è abilitato, ignorando l'evento di servizio per l'aggiornamento delle previsioni, utilizzare invece Aggiornamento forzato."
+        },
+        "auto_use_normal": {
+            "message": "L'aggiornamento automatico non è abilitato, ignorando l'evento di servizio per l'aggiornamento forzato delle previsioni, utilizzare invece Aggiornamento."
+        },
+        "damp_auto_enabled": {
+            "message": "È abilitato lo smorzamento automatico, senza impostare manualmente i fattori di smorzamento."
+        },
+        "damp_count_not_correct": {
+            "message": "Non ci sono 24 o 48 numeri separati da virgola tra 0.0 e 1.0."
+        },
+        "damp_error_parsing": {
+            "message": "Errore durante l'analisi dei numeri di fattori di smorzamento separati da virgola."
+        },
+        "damp_no_all_24": {
+            "message": "La specifica di un sito 'all' non è consentita con 24 fattori, rimuovere il sito dalla richiesta."
+        },
+        "damp_no_factors": {
+            "message": "Nessun fattore di smorzamento, deve essere un elenco di numeri separati da virgola tra 0.0 e 1.0."
+        },
+        "damp_not_for_site": {
+            "message": "Lo smorzamento del sito non è impostato per {site}."
+        },
+        "damp_not_site": {
+            "message": "Sito non configurato."
+        },
+        "damp_outside_range": {
+            "message": "Valore del fattore di smorzamento presente che non è compreso tra 0.0 e 1.0."
+        },
+        "damp_use_all": {
+            "message": "Lo smorzamento del sito non è impostato per {site}, 'all' è l'unico parametro del sito disponibile per la chiamata al servizio."
+        },
+        "hard_empty": {
+            "message": "Valore del limite rigido vuoto."
+        },
+        "hard_not_positive_number": {
+            "message": "Il valore del limite rigido non è un numero positivo."
+        },
+        "hard_too_many": {
+            "message": "Sono specificati più limiti rigidi di quante siano le chiavi API."
+        },
+        "init_cannot_get_sites": {
+            "message": "Impossibile recuperare i dati dei siti."
+        },
+        "init_cannot_get_sites_cache_invalid": {
+            "message": "Impossibile recuperare i dati dei siti e la cache non è valida."
+        },
+        "init_incompatible": {
+            "message": "Dati `config/solcast.json` memorizzati nella cache incompatibili. Eliminarli."
+        },
+        "init_key_invalid": {
+            "message": "La chiave API non è valida."
+        },
+        "init_no_sites": {
+            "message": "Nessun sito trovato per la chiave API."
+        },
+        "init_unknown": {
+            "message": "Eccezione durante il caricamento dei dati dei siti."
+        },
+        "init_usage_corrupt": {
+            "message": "I dati di utilizzo sono corrotti, controllare o eliminare `config/solcast-usage.json`."
+        },
+        "integration_not_loaded": {
+            "message": "Integrazione non caricata, nessuna azione eseguita."
+        },
+        "integration_prior_crash": {
+            "message": "L'integrazione non è riuscita a caricarsi in precedenza, si riprova dopo un ritardo."
+        },
+        "remove_cache_failed": {
+            "message": "Eliminazione di tutti i dati Solcast non riuscita."
+        }
+    },
+    "issues": {
+        "api_unavailable": {
+            "description": "L'API Solcast ha segnalato ripetutamente lo stato `429 / Riprova più tardi` durante un aggiornamento.\n\n* Non tentare di risolvere questa situazione.\n* Non modificare la chiave API.\n* Evita di riavviare l'integrazione\n* Non è un problema di integrazione e si risolverà da solo. Non cambiare nulla.\n\n(Per sopprimere questo problema, crea un'opzione di configurazione avanzata api_raise_issue e impostala su false.)",
+            "title": "API Solcast temporaneamente non disponibile"
+        },
+        "records_missing": {
+            "title": "Previsioni future mancanti",
+            "description": "I dati delle previsioni future mancano, il che è inaspettato perché l'aggiornamento automatico è attivato. Indaga sulla causa esaminando il registro di Home Assistant. Leggi le FAQ sulla risoluzione dei problemi prima di segnalare un problema di integrazione."
+        },
+        "records_missing_fixable": {
+            "fix_flow": {
+                "abort": {
+                    "reconfigured": "Nuova configurazione applicata con successo"
+                },
+                "step": {
+                    "offer_auto": {
+                        "data": {
+                            "auto_update": "Aggiornamento automatico"
+                        },
+                        "description": "Un'automazione di aggiornamento delle previsioni non è stata eseguita. Vuoi abilitare l'aggiornamento automatico? (Ulteriori informazioni: {learn_more})",
+                        "title": "Previsioni future mancanti"
+                    }
+                }
+            },
+            "title": "Previsioni future mancanti"
+        },
+        "records_missing_unfixable": {
+            "description": "I dati delle previsioni future sono mancanti, il che è inaspettato. Controllare i registri.",
+            "title": "Previsioni future mancanti"
+        },
+        "unusual_azimuth_northern": {
+            "description": "L'azimut del sito {site} è insolito per la latitudine di questo tetto dell'emisfero settentrionale. Dovrebbe essere {proposal} invece di {extant}? (Ignorate il problema se il sito è rivolto verso nord.)",
+            "title": "Azimut insolito"
+        },
+        "unusual_azimuth_southern": {
+            "description": "L'azimut del sito {site} è insolito per la latitudine di questo tetto dell'emisfero australe. Dovrebbe essere {proposal} invece di {extant}? (Ignorate il problema se il sito è esposto a sud.)",
+            "title": "Azimut insolito"
+        }
+    },
+    "options": {
+        "abort": {
+            "internal_error": "Si è verificato un errore interno",
+            "reconfigured": "Nuova configurazione applicata con successo"
+        },
+        "error": {
+            "actuals_not_enabled": "L'acquisizione dei dati effettivi stimati non è abilitata",
+            "actuals_without_get": "I valori effettivi stimati non possono essere utilizzati senza ottenerli",
+            "api_duplicate": "Chiave API duplicata specificata",
+            "api_looks_like_site": "La chiave API sembra un ID sito",
+            "custom_invalid": "Sensore personalizzato non compreso tra 1 e 144",
+            "dampen_without_actuals": "Per utilizzare l'auto-smorzamento è necessario selezionare i valori effettivi stimati",
+            "dampen_without_generation": "È necessario specificare almeno un sensore Wh/kWh/MWh di generazione fotovoltaica per utilizzare l'auto-smorzamento",
+            "export_multiple_entities": "Il sito di esportazione deve essere una sola entità, non più entità",
+            "export_no_entity": "Il sito di esportazione deve essere specificato se è impostato un limite di esportazione del sito",
+            "hard_not_number": "Il limite massimo non è un numero positivo",
+            "hard_too_many": "Sono stati inseriti più limiti rigidi che chiavi",
+            "limit_not_number": "Il limite API non è un numero",
+            "limit_one_or_greater": "Il limite API deve essere uno o superiore",
+            "limit_too_many": "Sono stati inseriti più conteggi dei limiti API rispetto alle chiavi"
+        },
+        "step": {
+            "dampen": {
+                "data": {
+                    "damp00": "00:00",
+                    "damp01": "01:00",
+                    "damp02": "02:00",
+                    "damp03": "03:00",
+                    "damp04": "04:00",
+                    "damp05": "05:00",
+                    "damp06": "06:00",
+                    "damp07": "07:00",
+                    "damp08": "08:00",
+                    "damp09": "09:00",
+                    "damp10": "10:00",
+                    "damp11": "11:00",
+                    "damp12": "12:00",
+                    "damp13": "13:00",
+                    "damp14": "14:00",
+                    "damp15": "15:00",
+                    "damp16": "16:00",
+                    "damp17": "17:00",
+                    "damp18": "18:00",
+                    "damp19": "19:00",
+                    "damp20": "20:00",
+                    "damp21": "21:00",
+                    "damp22": "22:00",
+                    "damp23": "23:00"
+                },
+                "description": "Modifica il fattore di smorzamento orario"
+            },
+            "init": {
+                "data": {
+                    "api_key": "Chiave API (valori multipli separati da virgola)",
+                    "api_quota": "Limite API (opzionalmente valori multipli separati da virgola per ciascuna chiave)",
+                    "attr_brk_detailed": "Abilita la suddivisione del sito per gli attributi di dettaglio semiorari/orari (questi non verranno salvati negli attributi di stato del database)",
+                    "attr_brk_estimate": "Abilita gli attributi del sensore di stima 50",
+                    "attr_brk_estimate10": "Abilita gli attributi del sensore di stima 10",
+                    "attr_brk_estimate90": "Abilita gli attributi del sensore di stima 90",
+                    "attr_brk_halfhourly": "Abilita gli attributi di dettaglio semiorari delle previsioni",
+                    "attr_brk_hourly": "Abilita gli attributi di dettaglio orari delle previsioni",
+                    "attr_brk_site": "Abilita gli attributi del sensore di suddivisione del sito",
+                    "auto_dampen": "Auto-dampen (richiede valori reali stimati e entità di generazione fotovoltaica, vedere la documentazione dell'integrazione)",
+                    "auto_update": "Aggiornamento automatico (se non è presente l'aggiornamento automatico, è necessario utilizzare un'automazione)",
+                    "config_damp": "Modifica i fattori di smorzamento orari (dopo aver cliccato su invia)",
+                    "customhoursensor": "Sensore personalizzato per le prossime X ore (min=1, max=144)",
+                    "exclude_sites": "Sito/i da escludere dal dashboard Energia e dai totali dei sensori",
+                    "generation_entities": "Entità/entità di generazione fotovoltaica per smorzamento automatico (Wh/kWh/MWh, aumento totale)",
+                    "get_actuals": "Valori reali stimati aggiornati a mezzanotte (vedere la documentazione dell'integrazione, utilizza una chiamata API per sito al giorno, quindi è necessario un limite API ridotto con questa opzione abilitata)",
+                    "hard_limit_api": "Limite rigido dell'inverter in kW (vedere la documentazione dell'integrazione)",
+                    "key_estimate": "Probabilità di previsione preferita da utilizzare per i sensori",
+                    "site_damp": "Lo smorzamento granulare è impostato: Cancella per ripristinare lo smorzamento orario generale",
+                    "site_export_entity": "Entità di esportazione del sito opzionale per smorzamento automatico (Wh/kWh/MWh, aumento totale)",
+                    "site_export_limit": "Limite di esportazione del sito se l'esportazione del sito è specificata (kW)",
+                    "use_actuals": "Storia delle previsioni da mostrare sul dashboard Energia"
+                },
+                "description": "Opzioni di configurazione di Solcast"
+            }
+        }
+    },
+    "selector": {
+        "auto_update": {
+            "options": {
+                "0": "Nessun aggiornamento automatico delle previsioni",
+                "1": "Aggiornamento automatico delle previsioni dall'alba al tramonto",
+                "2": "Aggiornamento automatico delle previsioni per 24 ore"
+            }
+        },
+        "energy_history": {
+            "options": {
+                "0": "Previsioni",
+                "1": "Reali stimati",
+                "2": "Reali stimati attenuati"
+            }
+        },
+        "key_estimate": {
+            "options": {
+                "estimate": "Generazione prevista mediana (stima)",
+                "estimate10": "Generazione prevista del 10° percentile (estremità inferiore dei possibili risultati, stima10)",
+                "estimate90": "Generazione prevista del 90° percentile (estremità superiore dei possibili risultati, stima90)"
+            }
+        }
+    },
+    "services": {
+        "clear_all_solcast_data": {
+            "description": "Elimina il file solcast.json per rimuovere tutti i dati del sito Solcast correnti.",
+            "name": "Cancella tutti i dati Solcast salvati"
+        },
+        "force_update_estimates": {
+            "description": "Forza il recupero dei più recenti dati reali stimati da Solcast.",
+            "name": "Forza l'aggiornamento dei valori effettivi stimati"
+        },
+        "force_update_forecasts": {
+            "description": "Recupera forzatamente gli ultimi dati delle previsioni da Solcast.",
+            "name": "Aggiornamento forzato"
+        },
+        "get_dampening": {
+            "description": "Ottieni i fattori di smorzamento delle previsioni.",
+            "fields": {
+                "site": {
+                    "description": "Sito opzionale per ottenere lo smorzamento. (Nota: non funzionerà se lo smorzamento granulare non è abilitato.)",
+                    "name": "ID sito"
+                }
+            },
+            "name": "Ottieni smorzamento delle previsioni"
+        },
+        "query_estimate_data": {
+            "description": "Restituisce un set di dati per una determinata query.",
+            "fields": {
+                "end_date_time": {
+                    "description": "Interroga gli eventi di dati reali stimati fino all'ora della data.",
+                    "name": "Ora della data di fine"
+                },
+                "start_date_time": {
+                    "description": "Interroga gli eventi di dati reali stimati a partire dalla data e dall'ora.",
+                    "name": "Ora della data di inizio"
+                }
+            },
+            "name": "Interroga i dati reali stimati"
+        },
+        "query_forecast_data": {
+            "description": "Restituisce un set di dati per una determinata query.",
+            "fields": {
+                "end_date_time": {
+                    "description": "Interroga gli eventi dei dati di previsione fino all'ora della data.",
+                    "name": "Ora della data di fine"
+                },
+                "site": {
+                    "description": "Sito opzionale per recuperare la previsione di un sito",
+                    "name": "ID sito"
+                },
+                "start_date_time": {
+                    "description": "Interroga gli eventi dei dati di previsione dall'ora della data.",
+                    "name": "Ora della data di inizio"
+                },
+                "undampened": {
+                    "description": "Booleano opzionale per recuperare la previsione non smorzata",
+                    "name": "Non smorzato"
+                }
+            },
+            "name": "Interroga i dati delle previsioni"
+        },
+        "remove_hard_limit": {
+            "description": "Rimuovi il limite impostato.",
+            "name": "Rimuovi il limite rigido delle previsioni dell'inverter"
+        },
+        "set_dampening": {
+            "description": "Imposta i fattori di smorzamento delle previsioni.",
+            "fields": {
+                "damp_factor": {
+                    "description": "Stringa di valori del fattore di smorzamento separati da virgola (24 o 48 valori).",
+                    "name": "Stringa di smorzamento"
+                },
+                "site": {
+                    "description": "Sito opzionale per impostare lo smorzamento per sito. (Nota: l'omissione del sito cancella lo smorzamento per sito a meno che non siano presenti 48 valori.)",
+                    "name": "ID sito"
+                }
+            },
+            "name": "Imposta lo smorzamento delle previsioni"
+        },
+        "set_hard_limit": {
+            "description": "Impedisci che i valori di previsione siano superiori a quelli che l'inverter può produrre.",
+            "fields": {
+                "hard_limit": {
+                    "description": "Imposta il valore massimo in Watt che l'inverter può produrre.",
+                    "name": "Valore limite in Watt"
+                }
+            },
+            "name": "Imposta il limite rigido delle previsioni dell'inverter"
+        },
+        "update_forecasts": {
+            "description": "Recupera gli ultimi dati delle previsioni da Solcast.",
+            "name": "Aggiorna"
+        }
+    },
+    "system_health": {
+        "info": {
+            "can_reach_server": "Connessione al server Solcast"
+        }
+    }
 }