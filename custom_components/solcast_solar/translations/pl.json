{
    "config": {
        "abort": {
            "internal_error": "Wystąpił błąd wewnętrzny",
            "reauth_successful": "Nowy klucz API został pomyślnie zastosowany",
            "reconfigured": "Zastosowano nową konfigurację",
            "single_instance_allowed": "Dozwolona tylko jedna instancja Solcast"
        },
        "error": {
            "api_duplicate": "Określono duplikat klucza API",
            "api_looks_like_site": "Klucz API wygląda jak identyfikator witryny",
            "limit_not_number": "Limit API nie jest liczbą",
            "limit_one_or_greater": "Limit API musi wynosić jeden lub więcej",
            "limit_too_many": "Wprowadzono więcej limitów API niż kluczy"
        },
        "step": {
            "reauth_confirm": {
                "data": {
                    "api_key": "Klucz API (wielokrotne wartości oddzielane przecinkiem)"
                },
                "description": "Klucz API konta Solcast"
            },
            "reconfigure_confirm": {
                "data": {
                    "api_key": "Klucz API (wielokrotne wartości oddzielane przecinkiem)",
                    "api_quota": "Limit API (opcjonalnie wielokrotne wartości oddzielane przecinkiem)",
                    "auto_update": "Automatyczna aktualizacja"
                },
                "description": "Dane konta Solcast\n\n(Jeśli nie ma automatycznej aktualizacji, wymagana jest automatyzacja - zobacz dokumentację integracji)"
            },
            "user": {
                "data": {
                    "api_key": "Klucz API (wielokrotne wartości oddzielane przecinkiem)",
                    "api_quota": "Limit API (opcjonalnie wielokrotne wartości oddzielane przecinkiem)",
                    "auto_update": "Automatyczna aktualizacja"
                },
                "description": "Dane konta Solcast\n\n(Jeśli nie ma automatycznej aktualizacji, wymagana jest automatyzacja - zobacz dokumentację integracji)"
            }
        }
    },
    "entity": {
        "select": {
            "estimate_mode": {
                "name": "Użyj pola prognozy"
            }
        },
        "sensor": {
            "api_counter": {
                "name": "Liczba wykorzystanych zapytań API"
            },
            "api_limit": {
                "name": "Limit zapytań API"
            },
            "dampen": {
                "name": "Tłumienie"
            },
            "forecast_custom_hours": {
                "name": "Prognoza na następne X godzin"
            },
            "forecast_next_hour": {
                "name": "Prognoza na następną godzinę"
            },
            "forecast_remaining_today": {
                "name": "Pozostała prognoza na dziś"
            },
            "forecast_this_hour": {
                "name": "Prognoza na bieżącą godzinę"
            },
            "hard_limit": {
                "name": "Ustawiony twardy limit"
            },
            "hard_limit_api": {
                "name": "Ustawiony twardy limit {api_key}"
            },
            "last_updated": {
                "name": "Ostatnia aktualizacja API"
            },
            "peak_w_time_today": {
                "name": "Czas szczytowej mocy dzisiaj"
            },
            "peak_w_time_tomorrow": {
                "name": "Czas szczytowej mocy jutro"
            },
            "peak_w_today": {
                "name": "Szczytowa moc dzisiaj"
            },
            "peak_w_tomorrow": {
                "name": "Szczytowa moc jutro"
            },
            "power_now": {
                "name": "Aktualna moc"
            },
            "power_now_1hr": {
                "name": "Moc w 1 godzinę"
            },
            "power_now_30m": {
                "name": "Moc w 30 minut"
            },
            "total_kwh_forecast_d10": {
                "name": "Prognoza na dzień 10"
            },
            "total_kwh_forecast_d11": {
                "name": "Prognoza na dzień 11"
            },
            "total_kwh_forecast_d12": {
                "name": "Prognoza na dzień 12"
            },
            "total_kwh_forecast_d13": {
                "name": "Prognoza na dzień 13"
            },
            "total_kwh_forecast_d3": {
                "name": "Prognoza na dzień 3"
            },
            "total_kwh_forecast_d4": {
                "name": "Prognoza na dzień 4"
            },
            "total_kwh_forecast_d5": {
                "name": "Prognoza na dzień 5"
            },
            "total_kwh_forecast_d6": {
                "name": "Prognoza na dzień 6"
            },
            "total_kwh_forecast_d7": {
                "name": "Prognoza na dzień 7"
            },
            "total_kwh_forecast_d8": {
                "name": "Prognoza na dzień 8"
            },
            "total_kwh_forecast_d9": {
                "name": "Prognoza na dzień 9"
            },
            "total_kwh_forecast_today": {
                "name": "Prognoza na dzisiaj"
            },
            "total_kwh_forecast_tomorrow": {
                "name": "Prognoza na jutro"
            }
        }
    },
    "exceptions": {
        "actuals_not_enabled": {
            "message": "Pozyskiwanie szacunkowych wartości rzeczywistych nie jest włączone."
        },
        "auto_use_force": {
            "message": "Automatyczna aktualizacja jest włączona. Zdarzenie serwisowe jest ignorowane przy aktualizacji prognozy. Zamiast tego użyj opcji Wymuś aktualizację."
        },
        "auto_use_normal": {
            "message": "Automatyczna aktualizacja nie jest włączona. Zdarzenie serwisowe jest ignorowane w celu wymuszenia aktualizacji prognozy. Zamiast tego użyj opcji Aktualizuj."
        },
        "damp_auto_enabled": {
            "message": "Włączono automatyczne tłumienie, nie ma konieczności ręcznego ustawiania współczynników tłumienia."
        },
        "damp_count_not_correct": {
            "message": "Między 0,0 a 1,0 nie ma 24 ani 48 liczb oddzielonych przecinkami."
        },
        "damp_error_parsing": {
            "message": "Błąd podczas analizy współczynnika tłumienia liczb oddzielonych przecinkami."
        },
        "damp_no_all_24": {
            "message": "Określenie witryny „wszystko” jest niedozwolone w przypadku 24 czynników. Usuń witrynę z żądania."
        },
        "damp_no_factors": {
            "message": "Brakuje współczynników tłumienia. Musi to być lista liczb oddzielonych przecinkami z zakresu od 0,0 do 1,0."
        },
        "damp_not_for_site": {
            "message": "Tłumienie witryny nie jest ustawione dla {site}."
        },
        "damp_not_site": {
            "message": "Nie skonfigurowana witryna."
        },
        "damp_outside_range": {
            "message": "Występuje wartość współczynnika tłumienia, która nie mieści się w przedziale od 0,0 do 1,0."
        },
        "damp_use_all": {
            "message": "Tłumienie witryny nie jest ustawione dla {site}, „all” jest jedynym dostępnym parametrem witryny dla zgłoszenia serwisowego."
        },
        "hard_empty": {
            "message": "Pusta wartość twardego limitu."
        },
        "hard_not_positive_number": {
            "message": "Wartość twardego limitu nie jest liczbą dodatnią."
        },
        "hard_too_many": {
            "message": "Określono więcej twardych limitów niż jest kluczy API."
        },
        "init_cannot_get_sites": {
            "message": "Nie udało się pobrać danych witryn."
        },
        "init_cannot_get_sites_cache_invalid": {
            "message": "Nie można pobrać danych witryn, a pamięć podręczna jest nieprawidłowa."
        },
        "init_incompatible": {
            "message": "Niekompatybilne dane w pamięci podręcznej `config/solcast.json`, usuń je."
        },
        "init_key_invalid": {
            "message": "Klucz API jest nieprawidłowy."
        },
        "init_no_sites": {
            "message": "Nie znaleziono witryn dla klucza API."
        },
        "init_unknown": {
            "message": "Wyjątek podczas ładowania danych witryn."
        },
        "init_usage_corrupt": {
            "message": "Dane użytkowania są uszkodzone. Sprawdź lub usuń plik `config/solcast-usage.json`."
        },
        "integration_not_loaded": {
            "message": "Integracja nie została załadowana, nie wykonuje akcji."
        },
        "integration_prior_crash": {
            "message": "Integracja nie mogła się wcześniej załadować, ponawianie próby po opóźnieniu."
        },
        "remove_cache_failed": {
            "message": "Wyczyść wszystkie dane Solcast nie powiodło się."
        }
    },
    "issues": {
        "api_unavailable": {
            "description": "Podczas aktualizacji Solcast API wielokrotnie zgłaszało status `429 / Spróbuj ponownie później`.\n\n* Nie próbuj rozwiązać tej sytuacji.\n* Nie zmieniaj klucza API.\n* Unikaj ponownego uruchamiania integracji\n* To nie jest problem z integracją i rozwiąże się samoczynnie. Nic nie zmieniaj.\n\n(Aby wyciszyć ten problem, utwórz zaawansowana opcja konfiguracji api_raise_issue i ustaw ją na false.)",
            "title": "Solcast API tymczasowo niedostępne"
        },
        "records_missing": {
<<<<<<< HEAD
            "description": "Brak danych prognozy na przyszłość, co jest nieoczekiwane, ponieważ włączona jest automatyczna aktualizacja.",
            "title": "Brak prognoz na przyszłość"
=======
            "title": "Brak prognoz na przyszłość",
            "description": "Brakuje danych prognozy na przyszłość, co jest nieoczekiwane, ponieważ automatyczna aktualizacja jest włączona. Zbadaj przyczynę, sprawdzając dziennik Home Assistanta. Przeczytaj FAQ dotyczące rozwiązywania problemów przed zgłoszeniem problemu z integracją."
>>>>>>> 97235cfd
        },
        "records_missing_fixable": {
            "fix_flow": {
                "abort": {
                    "reconfigured": "Zastosowano nową konfigurację"
                },
                "step": {
                    "offer_auto": {
                        "data": {
                            "auto_update": "Automatyczna aktualizacja"
                        },
                        "description": "Automatyzacja aktualizacji prognozy nie została uruchomiona. Czy chcesz włączyć automatyczną aktualizację? (Dowiedz się więcej: {learn_more})",
                        "title": "Brak prognoz na przyszłość"
                    }
                }
            },
            "title": "Brak prognoz na przyszłość"
        },
        "records_missing_unfixable": {
            "description": "Brak danych prognozy na przyszłość, co jest nieoczekiwane. Sprawdź dzienniki.",
            "title": "Brak prognoz na przyszłość"
        },
        "unusual_azimuth_northern": {
            "description": "Azymut dla miejsca {site} jest nietypowy dla szerokości geograficznej tego dachu na półkuli północnej. Czy powinno to być {proposal} zamiast {extant}? (Jeśli strona jest skierowana na północ, możesz zignorować ten problem.)",
            "title": "Nietypowy azymut"
        },
        "unusual_azimuth_southern": {
            "description": "Azymut dla miejsca {site} jest nietypowy dla szerokości geograficznej tego dachu na półkuli południowej. Czy powinno to być {proposal} zamiast {extant}? (Jeśli strona jest skierowana na południe, możesz zignorować ten problem.)",
            "title": "Nietypowy azymut"
        }
    },
    "options": {
        "abort": {
            "internal_error": "Wystąpił błąd wewnętrzny",
            "reconfigured": "Zastosowano nową konfigurację"
        },
        "error": {
            "actuals_not_enabled": "Pozyskiwanie szacunkowych wartości rzeczywistych nie jest włączone",
            "actuals_without_get": "Nie można używać szacunkowych wartości rzeczywistych bez ich uzyskania",
            "api_duplicate": "Określono duplikat klucza API",
            "api_looks_like_site": "Klucz API wygląda jak identyfikator witryny",
            "custom_invalid": "Niestandardowy czujnik nie znajduje się pomiędzy 1 a 144",
            "dampen_without_actuals": "Aby użyć automatycznego tłumienia, należy wybrać szacowane wartości rzeczywiste",
            "dampen_without_generation": "Aby korzystać z automatycznego tłumienia, należy określić co najmniej jeden czujnik Wh/kWh/MWh generacji fotowoltaicznej",
            "export_multiple_entities": "Jednostka eksportu witryny musi być pojedynczą jednostką, a nie wieloma jednostkami",
            "export_no_entity": "Jednostka eksportu witryny musi być określona, jeśli jest ustawiony limit eksportu witryny",
            "hard_not_number": "Twardy limit nie jest liczbą dodatnią",
            "hard_too_many": "Wprowadzono więcej sztywnych limitów niż kluczy",
            "limit_not_number": "Limit API nie jest liczbą",
            "limit_one_or_greater": "Limit API musi wynosić jeden lub więcej",
            "limit_too_many": "Wprowadzono więcej limitów API niż kluczy"
        },
        "step": {
            "dampen": {
                "data": {
                    "damp00": "00:00",
                    "damp01": "01:00",
                    "damp02": "02:00",
                    "damp03": "03:00",
                    "damp04": "04:00",
                    "damp05": "05:00",
                    "damp06": "06:00",
                    "damp07": "07:00",
                    "damp08": "08:00",
                    "damp09": "09:00",
                    "damp10": "10:00",
                    "damp11": "11:00",
                    "damp12": "12:00",
                    "damp13": "13:00",
                    "damp14": "14:00",
                    "damp15": "15:00",
                    "damp16": "16:00",
                    "damp17": "17:00",
                    "damp18": "18:00",
                    "damp19": "19:00",
                    "damp20": "20:00",
                    "damp21": "21:00",
                    "damp22": "22:00",
                    "damp23": "23:00"
                },
                "description": "Zmodyfikuj godzinowy współczynnik tłumienia"
            },
            "init": {
                "data": {
                    "api_key": "Klucz API (wielokrotne wartości oddzielane przecinkiem)",
                    "api_quota": "Limit API (opcjonalnie wielokrotne wartości oddzielane przecinkiem)",
                    "attr_brk_detailed": "Włącz podział witryny dla atrybutów szczegółów półgodzinnych/godzinnych (nie zostaną one zapisane w atrybutach stanu bazy danych)",
                    "attr_brk_estimate": "Włącz oszacowanie 50 atrybutów czujnika",
                    "attr_brk_estimate10": "Włącz oszacowanie 10 atrybutów czujnika",
                    "attr_brk_estimate90": "Włącz oszacowanie 90 atrybutów czujnika",
                    "attr_brk_halfhourly": "Włącz atrybuty szczegółów prognozy półgodzinnej",
                    "attr_brk_hourly": "Włącz atrybuty szczegółów prognozy godzinowej",
                    "attr_brk_site": "Włącz atrybuty czujnika podziału witryny",
                    "auto_dampen": "Automatyczne tłumienie (wymaga szacowanych wartości rzeczywistych i jednostki generacji fotowoltaicznej, patrz dokumentacja integracji)",
                    "auto_update": "Automatyczna aktualizacja (jeśli nie ma automatycznej aktualizacji, zamiast tego należy zastosować automatyzację)",
                    "config_damp": "Zmodyfikuj godzinowe współczynniki tłumienia (po kliknięciu przycisku „ZATWIERDŹ”)",
                    "customhoursensor": "Niestandardowy czujnik następnej godziny X (min.=1, maks.=144)",
                    "exclude_sites": "Miejsca, które należy wykluczyć z pulpitu nawigacyjnego Energy i sum czujników",
                    "generation_entities": "Jednostka/jednostki generacji fotowoltaicznej do automatycznego tłumienia (Wh/kWh/MWh, łącznie wzrasta)",
                    "get_actuals": "Szacowane wartości rzeczywiste aktualizowane o północy (patrz dokumentacja integracji, używa jednego wywołania API na stronę dziennie, więc zredukowany limit API jest potrzebny z tą opcją włączoną)",
                    "hard_limit": "Twardy limit falownika w kilowaty (patrz dokumentacja integracji)",
                    "key_estimate": "Preferowane prawdopodobieństwo zastosowania prognozy w przypadku czujników",
                    "site_damp": "Ustawiono tłumienie szczegółowe: Wyczyść, aby powrócić do ogólnego tłumienia godzinowego",
                    "site_export_entity": "Opcjonalna jednostka eksportu witryny do automatycznego tłumienia (Wh/kWh/MWh, całkowity wzrost)",
                    "site_export_limit": "Limit eksportu witryny, jeśli eksport witryny jest określony (kW)",
                    "use_actuals": "Historia prognoz do wyświetlenia na pulpicie nawigacyjnym Energy"
                },
                "description": "Opcje konfiguracji Solcast"
            }
        }
    },
    "selector": {
        "auto_update": {
            "options": {
                "0": "Brak automatycznej aktualizacji prognoz",
                "1": "Automatyczna aktualizacja prognoz od wschodu do zachodu słońca",
                "2": "Automatyczna aktualizacja prognoz przez 24 godziny"
            }
        },
        "energy_history": {
            "options": {
                "0": "Prognozy",
                "1": "Oszacowane rzeczywiste wartości",
                "2": "Wygładzone oszacowane rzeczywiste wartości"
            }
        },
        "key_estimate": {
            "options": {
                "estimate": "Mediana oczekiwanej generacji (estimate)",
                "estimate10": "10. percentyl oczekiwanej generacji (dolny koniec możliwych wyników, estimate10)",
                "estimate90": "90. percentyl oczekiwanej generacji (górny koniec możliwych wyników, estimate90)"
            }
        }
    },
    "services": {
        "clear_all_solcast_data": {
            "description": "Usuwa plik solcast.json, aby usunąć wszystkie aktualne dane witryny Solcast.",
            "name": "Wyczyść wszystkie zapisane dane Solcast"
        },
        "force_update_estimates": {
            "description": "Force pobiera najnowsze szacunkowe dane rzeczywiste z Solcast.",
            "name": "Wymuś aktualizację szacunkowych wartości rzeczywistych"
        },
        "force_update_forecasts": {
            "description": "Force pobiera najnowsze dane prognoz Solcast.",
            "name": "Wymuś aktualizuj"
        },
        "get_dampening": {
            "description": "Uzyskaj prognozowane współczynniki tłumienia.",
            "fields": {
                "site": {
                    "description": "Opcjonalne miejsce do tłumienia. (Uwaga: nie będzie działać, jeśli nie jest włączone tłumienie szczegółowe.)",
                    "name": "Identyfikator witryny"
                }
            },
            "name": "Uzyskaj prognozy tłumienia"
        },
        "query_estimate_data": {
            "description": "Zwraca zestaw danych lub wartość dla podanego zapytania.",
            "fields": {
                "end_date_time": {
                    "description": "Interroga zdarzenia danych rzeczywistych szacowanych do czasu zakończenia.",
                    "name": "Czas zakończenia"
                },
                "start_date_time": {
                    "description": "Interroga zdarzenia danych rzeczywistych szacowanych od czasu rozpoczęcia.",
                    "name": "Czas rozpoczęcia"
                }
            },
            "name": "Zapytanie o szacowane rzeczywiste dane"
        },
        "query_forecast_data": {
            "description": "Zwraca zestaw danych lub wartość dla podanego zapytania.",
            "fields": {
                "end_date_time": {
                    "description": "Pobierz dane prognoz do określonej daty i godziny.",
                    "name": "Data i godzina zakończenia"
                },
                "site": {
                    "description": "Opcjonalna lokalizacja do pobrania prognozy dla jednej lokalizacji",
                    "name": "Identyfikator witryny"
                },
                "start_date_time": {
                    "description": "Pobierz dane prognoz od określonej daty i godziny.",
                    "name": "Data i godzina rozpoczęcia"
                },
                "undampened": {
                    "description": "Opcjonalna wartość logiczna umożliwiająca pobranie niezakłóconej prognozy",
                    "name": "Nietłumiony"
                }
            },
            "name": "Pobierz dane prognoz"
        },
        "remove_hard_limit": {
            "description": "Usuń ustawiony limit.",
            "name": "Usuń twardy limit prognoz inwertera"
        },
        "set_dampening": {
            "description": "Ustaw prognozowane współczynniki tłumienia.",
            "fields": {
                "damp_factor": {
                    "description": "Ciąg wartości współczynnika tłumienia oddzielony przecinkami (24 lub 48 wartości).",
                    "name": "Ciąg tłumienia"
                },
                "site": {
                    "description": "Opcjonalne miejsce do ustawienia tłumienia dla każdego miejsca. (Uwaga: pominięcie miejsca czyści tłumienie w poszczególnych miejscach, chyba że jest to 48 wartości.)",
                    "name": "Identyfikator witryny"
                }
            },
            "name": "Ustaw tłumienie prognoz"
        },
        "set_hard_limit": {
            "description": "Zabrania wartości prognoz przekraczających maksymalną moc inwertera.",
            "fields": {
                "hard_limit": {
                    "description": "Ustaw maksymalną wartość w watach, jaką może wyprodukować inwerter.",
                    "name": "Wartość limitu w watach"
                }
            },
            "name": "Ustaw twardy limit prognoz inwertera"
        },
        "update_forecasts": {
            "description": "Pobierz najnowsze dane prognoz Solcast.",
            "name": "Aktualizuj"
        }
    },
    "system_health": {
        "info": {
            "can_reach_server": "Połączenie z serwerem Solcast"
        }
    }
}<|MERGE_RESOLUTION|>--- conflicted
+++ resolved
@@ -220,13 +220,8 @@
             "title": "Solcast API tymczasowo niedostępne"
         },
         "records_missing": {
-<<<<<<< HEAD
-            "description": "Brak danych prognozy na przyszłość, co jest nieoczekiwane, ponieważ włączona jest automatyczna aktualizacja.",
-            "title": "Brak prognoz na przyszłość"
-=======
             "title": "Brak prognoz na przyszłość",
             "description": "Brakuje danych prognozy na przyszłość, co jest nieoczekiwane, ponieważ automatyczna aktualizacja jest włączona. Zbadaj przyczynę, sprawdzając dziennik Home Assistanta. Przeczytaj FAQ dotyczące rozwiązywania problemów przed zgłoszeniem problemu z integracją."
->>>>>>> 97235cfd
         },
         "records_missing_fixable": {
             "fix_flow": {
