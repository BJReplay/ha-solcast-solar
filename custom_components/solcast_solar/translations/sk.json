--- conflicted
+++ resolved
@@ -220,13 +220,8 @@
             "title": "Solcast API dočasne nedostupné"
         },
         "records_missing": {
-<<<<<<< HEAD
-            "description": "Údaje budúcej prognózy chýbajú, čo je neočakávané, pretože je povolená automatická aktualizácia.",
-            "title": "Predpovede do budúcnosti chýbajú"
-=======
             "title": "Predpovede do budúcnosti chýbajú",
             "description": "Chýbajú údaje o budúcej predpovedi, čo je nečakané, pretože je povolená automatická aktualizácia. Preskúmajte príčinu skúmaním záznamu Home Assistant. Pred nahlásením problému s integráciou si prečítajte často kladené otázky o riešení problémov."
->>>>>>> 97235cfd
         },
         "records_missing_fixable": {
             "fix_flow": {
