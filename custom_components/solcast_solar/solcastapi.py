--- conflicted
+++ resolved
@@ -112,13 +112,19 @@
                  await f.write(json.dumps(self._data, ensure_ascii=False, cls=DateTimeEncoder))
 
     async def write_json_file(self, json_file, json_content):
-        _LOGGER.debug(f"SOLCAST - write_json_file: {json_file}, {json_content}")
+        _LOGGER.debug(f"SOLCAST - write_json_file: {json_file}")
         async with aiofiles.open(json_file, 'w') as f:
             await f.write(json.dumps(json_content, ensure_ascii=False))
 
+    def getApiCacheFileName(self, num_files, suffix):
+        return "/config/solcast-usage%s.json" % ("" if num_files == 1 else "-" + suffix)
+
     async def reset_api_used(self):
-        self._api_used = 0
-        await self.write_json_file("solcast-usage.json", {"daily_limit": self._api_limit, "daily_limit_consumed": self._api_used})
+        for k in self._api_used.keys():
+            self._api_used[k] = 0
+            await self.write_json_file(
+                self.getApiCacheFileName(len(self._api_used), k),
+                {"daily_limit": self._api_limit[k], "daily_limit_consumed": self._api_used[k]})
 
     async def sites_data(self):
         """Request data via the Solcast API."""
@@ -214,36 +220,13 @@
         try:
             sp = self.options.api_key.split(",")
 
-<<<<<<< HEAD
-            params = {"api_key": sp[0]}
-            _LOGGER.debug(f"SOLCAST - getting API limit and usage from solcast")
-            async with async_timeout.timeout(60):
-                apiCacheFileName = "solcast-usage.json"
-                resp: ClientResponse = await self.aiohttp_session.get(
-                    url=f"https://api.solcast.com.au/json/reply/GetUserUsageAllowance", params=params, ssl=False
-                )
-                retries = 3
-                retry = retries
-                success = False
-                while retry > 0:
-                    resp_json = await resp.json(content_type=None)
-                    status = resp.status
-                    if status == 200:
-                        await self.write_json_file(apiCacheFileName, resp_json)
-                        retry = 0
-                        success = True
-=======
             for spl in sp:
                 sitekey = spl.strip()
                 #params = {"format": "json", "api_key": self.options.api_key}
                 params = {"api_key": sitekey}
                 _LOGGER.debug(f"SOLCAST - getting API limit and usage from solcast for {sitekey}")
                 async with async_timeout.timeout(60):
-                    if len(sp) == 1:
-                        apiCacheFileName = "/config/solcast-usage.json"
->>>>>>> 77d6e2fa
-                    else:
-                        apiCacheFileName = "/config/solcast-usage-%s.json" % (spl,)
+                    apiCacheFileName = self.getApiCacheFileName(len(sp), sitekey)
                     resp: ClientResponse = await self.aiohttp_session.get(
                         url=f"https://api.solcast.com.au/json/reply/GetUserUsageAllowance", params=params, ssl=False
                     )
@@ -254,9 +237,7 @@
                         resp_json = await resp.json(content_type=None)
                         status = resp.status
                         if status == 200:
-                            _LOGGER.debug(f"SOLCAST - writing usage cache")
-                            async with aiofiles.open(apiCacheFileName, 'w') as f:
-                                await f.write(json.dumps(resp_json, ensure_ascii=False))
+                            await self.write_json_file(apiCacheFileName, resp_json)
                             retry = 0
                             success = True
                         else:
@@ -641,24 +622,15 @@
 
     async def http_data(self, dopast = False):
         """Request forecast data via the Solcast API."""
-<<<<<<< HEAD
-=======
         if self.get_last_updated_datetime() + timedelta(minutes=15) > dt.now(timezone.utc):
             _LOGGER.warning(f"SOLCAST - not requesting forecast because time is within fifteen minutes of last update ({self.get_last_updated_datetime().astimezone(self._tz)})")
             return
-
-        lastday = dt.now(self._tz) + timedelta(days=7)
-        lastday = lastday.replace(hour=23,minute=59).astimezone(timezone.utc)
->>>>>>> 77d6e2fa
 
         failure = False
         for site in self._sites:
             _LOGGER.debug(f"SOLCAST - API polling for rooftop {site['resource_id']}")
             #site=site['resource_id'], apikey=site['apikey'],
-            if len(self._sites) == 1:
-                usageCacheFileName = "/config/solcast-usage.json"
-            else:
-                usageCacheFileName = "/config/solcast-usage-%s.json" % (site['apikey'],)
+            usageCacheFileName = self.getApiCacheFileName(len(self._sites), site['apikey'])
             result = await self.http_data_call(usageCacheFileName, site['resource_id'], site['apikey'], dopast)
             if not result:
                 failure = True
@@ -720,11 +692,7 @@
                         }
                     )
 
-<<<<<<< HEAD
-        resp_dict = await self.fetch_data("forecasts", numhours, site=r_id, apikey=api, cachedname="forecasts")
-=======
-        resp_dict = await self.fetch_data(usageCacheFileName, "forecasts", 168, site=r_id, apikey=api, cachedname="forecasts")
->>>>>>> 77d6e2fa
+        resp_dict = await self.fetch_data(usageCacheFileName, "forecasts", numhours, site=r_id, apikey=api, cachedname="forecasts")
         if resp_dict is None:
             return False
 
@@ -831,21 +799,10 @@
                                 counter += 1
 
                         if status == 200:
-<<<<<<< HEAD
-                            _LOGGER.debug(f"SOLCAST - API returned data. API Counter incremented from {self._api_used} to {self._api_used + 1}")
-                            self._api_used = self._api_used + 1
-                            await self.write_json_file(usageCacheFileName, {"daily_limit": self._api_limit, "daily_limit_consumed": self._api_used})
-                        else:
-                            _LOGGER.warning(f"SOLCAST - API returned status {status}. API used {self._api_used} to {self._api_used + 1}")
-                            _LOGGER.warning("This is an error with the data returned from Solcast, not the integration")
-=======
                             _LOGGER.debug(f"SOLCAST - API returned data. API Counter incremented from {self._api_used[apikey]} to {self._api_used[apikey] + 1}")
                             self._api_used[apikey] = self._api_used[apikey] + 1
-                            _LOGGER.debug(f"SOLCAST - writing usage cache")
-                            async with aiofiles.open(usageCacheFileName, 'w') as f:
-                                await f.write(json.dumps({"daily_limit": self._api_limit[apikey], "daily_limit_consumed": self._api_used[apikey]}, ensure_ascii=False))
+                            await self.write_json_file(usageCacheFileName, {"daily_limit": self._api_limit[apikey], "daily_limit_consumed": self._api_used[apikey]})
                             _LOGGER.info(f"SOLCAST - Fetch successful")
->>>>>>> 77d6e2fa
 
                             resp_json = await resp.json(content_type=None)
 
